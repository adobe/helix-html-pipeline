--- conflicted
+++ resolved
@@ -121,13 +121,7 @@
     });
 
     const resp = await htmlPipe(
-<<<<<<< HEAD
-      new PipelineState({
-        env, path: '/.auth', contentBusId: 'foo', s3Loader: new FileS3Loader(),
-      }),
-=======
-      new PipelineState({ path: '/.auth', s3Loader: new FileS3Loader() }),
->>>>>>> 0a977dc0
+      new PipelineState({ env, path: '/.auth', s3Loader: new FileS3Loader() }),
       req,
     );
     assert.strictEqual(resp.status, 302);
