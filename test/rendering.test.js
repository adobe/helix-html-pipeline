--- conflicted
+++ resolved
@@ -530,13 +530,8 @@
       const { body, headers } = await testRender('not-found-with-handler', 'html', 404);
       assert.deepStrictEqual(Object.fromEntries(headers.entries()), {
         'content-type': 'text/html; charset=utf-8',
-<<<<<<< HEAD
-        'last-modified': 'Wed, 12 Oct 2009 17:50:00 GMT',
+        'last-modified': 'Mon, 12 Oct 2009 17:50:00 GMT',
         'x-surrogate-key': 'OYsA_wfqip5EuBu6 foo-id fRCqxCtsDrp5LOYW super-test--helix-pages--adobe_404 super-test--helix-pages--adobe_code',
-=======
-        'last-modified': 'Mon, 12 Oct 2009 17:50:00 GMT',
-        'x-surrogate-key': 'OYsA_wfqip5EuBu6 foo-id super-test--helix-pages--adobe_404 super-test--helix-pages--adobe_code',
->>>>>>> 6762d286
         'x-error': 'failed to load /not-found-with-handler.md from content-bus: 404',
         'access-control-allow-origin': '*',
         link: '</scripts/scripts.js>; rel=modulepreload; as=script; crossorigin=use-credentials',
@@ -551,13 +546,8 @@
       const { body, headers } = await testRender('not-found-with-handler.plain.html', 'html', 404);
       assert.deepStrictEqual(Object.fromEntries(headers.entries()), {
         'content-type': 'text/html; charset=utf-8',
-<<<<<<< HEAD
-        'last-modified': 'Wed, 12 Oct 2009 17:50:00 GMT',
+        'last-modified': 'Mon, 12 Oct 2009 17:50:00 GMT',
         'x-surrogate-key': 'OYsA_wfqip5EuBu6 foo-id fpt80Bs0_DS5RDD4 super-test--helix-pages--adobe_404 super-test--helix-pages--adobe_code',
-=======
-        'last-modified': 'Mon, 12 Oct 2009 17:50:00 GMT',
-        'x-surrogate-key': 'OYsA_wfqip5EuBu6 foo-id super-test--helix-pages--adobe_404 super-test--helix-pages--adobe_code',
->>>>>>> 6762d286
         'x-error': 'failed to load /not-found-with-handler.md from content-bus: 404',
         'access-control-allow-origin': '*',
       });
