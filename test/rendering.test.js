/*
 * Copyright 2021 Adobe. All rights reserved.
 * This file is licensed to you under the Apache License, Version 2.0 (the "License");
 * you may not use this file except in compliance with the License. You may obtain a copy
 * of the License at http://www.apache.org/licenses/LICENSE-2.0
 *
 * Unless required by applicable law or agreed to in writing, software distributed under
 * the License is distributed on an "AS IS" BASIS, WITHOUT WARRANTIES OR REPRESENTATIONS
 * OF ANY KIND, either express or implied. See the License for the specific language
 * governing permissions and limitations under the License.
 */
/* eslint-env mocha */
import assert from 'assert';
import path from 'path';
import { readFile } from 'fs/promises';
import { JSDOM } from 'jsdom';
import { assertHTMLEquals } from './utils.js';

import { htmlPipe, PipelineRequest, PipelineState } from '../src/index.js';
import { FileS3Loader } from './FileS3Loader.js';

describe('Rendering', () => {
  let loader;

  beforeEach(() => {
    loader = new FileS3Loader();
  });

  async function render(url, selector = '', expectedStatus = 200) {
    const req = new PipelineRequest(url, {
      headers: new Map([['host', url.hostname]]),
      body: '',
    });

    const state = new PipelineState({
      log: console,
      s3Loader: loader,
      owner: 'adobe',
      repo: 'helix-pages',
      ref: 'super-test',
      partition: 'live',
      path: selector ? `${url.pathname}${selector}.html` : url.pathname,
      timer: {
        update: () => { },
      },
    });

    const res = await htmlPipe(state, req);
    assert.strictEqual(res.status, expectedStatus);
    return res;
  }

  // eslint-disable-next-line default-param-last
  async function testRender(url, domSelector = 'main', expStatus) {
    if (!(url instanceof URL)) {
      // eslint-disable-next-line no-param-reassign
      url = new URL(`https://helix-pages.com/${url}`);
    }
    const expFile = path.resolve(__testdir, 'fixtures', 'content', `${url.pathname.substring(1)}.html`);
    let expHtml = null;
    try {
      expHtml = await readFile(expFile, 'utf-8');
    } catch {
      // ignore
    }
    if (!expStatus) {
      // eslint-disable-next-line no-param-reassign
      expStatus = expHtml === null ? 404 : 200;
    }
    const response = await render(url, '', expStatus);
    const actHtml = response.body;
    console.log(actHtml);
    if (expStatus === 200) {
      const $actMain = new JSDOM(actHtml).window.document.querySelector(domSelector);
      const $expMain = new JSDOM(expHtml).window.document.querySelector(domSelector);
      await assertHTMLEquals($actMain.outerHTML, $expMain.outerHTML);
    }
    return response;
  }

  async function testRenderPlain(url, spec) {
    if (!(url instanceof URL)) {
      // eslint-disable-next-line no-param-reassign
      url = new URL(`https://helix-pages.com/${url}`);
    }
    if (!spec) {
      // eslint-disable-next-line no-param-reassign
      spec = url.pathname.substring(1);
    }
    const response = await render(url, '.plain');
    const actHtml = response.body;
    // console.log(actHtml);
    const expHtml = await readFile(path.resolve(__testdir, 'fixtures', 'content', `${spec}.plain.html`), 'utf-8');
    const $actMain = new JSDOM(actHtml).window.document.querySelector('body');
    const $expMain = new JSDOM(expHtml).window.document.querySelector('body');
    await assertHTMLEquals($actMain.outerHTML, $expMain.outerHTML);
    return response;
  }

  describe('Section DIVS', () => {
    it('renders document with 1 section correctly', async () => {
      await testRender('one-section');
    });

    it('renders large document correctly', async () => {
      await testRender('large');
    }).timeout(10000);

    it('renders document with 1 section correctly (plain)', async () => {
      await testRenderPlain('one-section');
    });

    it('renders document with 3 sections correctly', async () => {
      await testRender('simple');
    });

    it('renders document with 3 sections correctly (plain)', async () => {
      await testRenderPlain('simple');
    });
  });

  describe('Images', () => {
    it('renders images.md correctly', async () => {
      await testRender('images');
    });
    it('unwrapps images', async () => {
      await testRender('unwrap-images');
    });
  });

  describe('Icons', () => {
    it('renders icons.md correctly', async () => {
      await testRender('icons', 'main');
    });

    it('renders icons-ignored.md correctly', async () => {
      await testRender('icons-ignored', 'main');
    });
  });

  describe('Headings', () => {
    it('renders headings.md correctly', async () => {
      await testRender('headings', 'main');
    });

    it('renders md-headings.md correctly', async () => {
      await testRender('md-headings', 'main');
    });
  });

  describe('Page Block', () => {
    it('renders document with singe column page block', async () => {
      await testRender('page-block-1-col');
    });

    it('renders document with singe column page block (plain)', async () => {
      await testRenderPlain('page-block-1-col');
    });

    it('renders document with double column page block', async () => {
      await testRender('page-block-2-col');
    });

    it('renders document with double column page block (plain)', async () => {
      await testRenderPlain('page-block-2-col');
    });

    it('renders document with formatting in header', async () => {
      await testRender('page-block-strong');
    });

    it('renders document with empty header', async () => {
      await testRender('page-block-no-title');
    });

    it('renders document with some empty header', async () => {
      await testRender('page-block-empty-cols');
    });

    it('renders document html tables', async () => {
      await testRender('page-block-with-html-table');
    });

    it('renders document tables in tables', async () => {
      await testRender('page-block-table-in-table');
    });

    it('renders document with _strong_ in p (legacy)', async () => {
      // todo: remove once clear dom is produced
      await testRender('stray-p-strong', 'main');
    });
  });

  describe('Metadata', () => {
    it('renders combined metadata', async () => {
      await testRender('blog/page-metadata-block', 'head');
    });

    it('renders multi value meta tags from metadata block in paragraphs', async () => {
      loader.status('.helix/config-all.json', 404);
      await testRender('page-metadata-block-multi-p', 'head');
    });

    it('renders multi value meta tags from metadata block in unordered lists', async () => {
      loader.status('.helix/config-all.json', 404);
      await testRender('page-metadata-block-multi-ul', 'head');
    });

    it('renders multi value meta tags from metadata block in ordered lists', async () => {
      loader.status('.helix/config-all.json', 404);
      await testRender('page-metadata-block-multi-ol', 'head');
    });

    it('renders multi value meta tags from metadata block in links', async () => {
      loader.status('.helix/config-all.json', 404);
      await testRender('page-metadata-block-multi-a', 'head');
    });

    it('renders canonical from metadata block', async () => {
      loader.status('.helix/config-all.json', 404);
      await testRender('page-metadata-block-canonical', 'head');
    });

    it('does not no og:url for empty string in document', async () => {
      loader.status('.helix/config-all.json', 404);
      await testRender('page-metadata-block-empty-url', 'head');
    });

    it('uses correct title and hero image', async () => {
      loader.status('.helix/config-all.json', 404);
      await testRender(new URL('https://super-test--helix-pages--adobe.hlx3.page/marketing/page-metadata-content-blocks'), 'head');
    });

    it('uses correct image', async () => {
      loader.status('.helix/config-all.json', 404);
      await testRender('image', 'html');
    });

    it('uses correct image - no alt text', async () => {
      loader.status('.helix/config-all.json', 404);
      await testRender('image-no-alt', 'html');
    });

    it('uses correct image - with title attribute', async () => {
      loader.status('.helix/config-all.json', 404);
      await testRender('image-with-title', 'html');
    });

    it('uses correct image - from metadata', async () => {
      loader.status('.helix/config-all.json', 404);
      await testRender('image-from-meta', 'html');
    });

    it('uses correct image - from metadata with rewrite', async () => {
      loader.status('.helix/config-all.json', 404);
      await testRender('image-from-meta-rewrite', 'html');
    });

    it('uses correct image - from metadata with rewrite (link)', async () => {
      loader.status('.helix/config-all.json', 404);
      await testRender('image-from-meta-rewrite-link', 'html');
    });

    it('uses correct description', async () => {
      loader.status('.helix/config-all.json', 404);
      await testRender('description-long', 'head');
    });

    it('uses correct description from table', async () => {
      loader.status('.helix/config-all.json', 404);
      await testRender('description', 'head');
    });

    it('uses correct description with blockquote', async () => {
      loader.status('.helix/config-all.json', 404);
      await testRender('description-blockquote', 'head');
    });

    it('does not fallback for empty cell', async () => {
      await testRender('page-metadata-no-fallback', 'head');
    });

    it('sets proper twitter fallbacks', async () => {
      loader.status('.helix/config-all.json', 404);
      await testRender('page-metadata-twitter-fallback', 'head');
    });

    it('injects json ld', async () => {
      loader.status('.helix/config-all.json', 404);
      await testRender('page-metadata-jsonld', 'head');
    });

    it('chooses last json-ld if multiple', async () => {
      loader.rewrite('.helix/config-all.json', '.helix/config-all-ld.json');
      await testRender('page-metadata-jsonld-multi', 'head');
    });

    it('injects global json ld', async () => {
      loader.rewrite('.helix/config-all.json', '.helix/config-all-ld.json');
      await testRender('page-metadata-jsonld-global', 'head');
    });

    it('detects errors in json ld', async () => {
      loader.status('.helix/config-all.json', 404);
      await testRender('page-metadata-jsonld-error', 'head');
    });

    it('prevents xss in json ld', async () => {
      loader.status('.helix/config-all.json', 404);
      await testRender('page-metadata-jsonld-xss', 'head');
    });
  });

  describe('Miscellaneous', () => {
    it('sets the surrogate-keys correctly', async () => {
      const resp = await testRender('page-block-empty-cols');
      assert.strictEqual(resp.headers.get('x-surrogate-key'), 'rDFj9gBeGHx_FI2T foo-id_metadata super-test--helix-pages--adobe_head foo-id');
    });

    it('sets the surrogate-keys correctly for plain', async () => {
      const resp = await testRenderPlain('one-section');
      assert.strictEqual(resp.headers.get('x-surrogate-key'), 'oHjg_WDu20CBS4rD foo-id_metadata super-test--helix-pages--adobe_head foo-id');
    });

    it('sets the surrogate-keys correctly for index.plain.html', async () => {
      const resp = await testRenderPlain('one-section/index', 'one-section/index');
      assert.strictEqual(resp.headers.get('x-surrogate-key'), 'Vp-I6NB8PSor1sI6 foo-id_metadata super-test--helix-pages--adobe_head foo-id');
    });

    it('renders the fedpub header correctly', async () => {
      await testRenderPlain('fedpub-header');
    });

    it('renders styling test document correctly', async () => {
      await testRenderPlain('styling');
    });

    it('renders document with gridtables correctly', async () => {
      await testRender('page-with-gridtables');
    });

    it('renders document with many image references quickly', async () => {
      await testRender('gt-many-refs');
    });

    it('renders header correctly if head is missing', async () => {
      loader.rewrite('super-test/helix-config.json', 'super-test/helix-config-no-head.json');
      await testRender('no-head-html', 'html');
    });

    it('renders header correctly if head has linefeed', async () => {
      loader.rewrite('super-test/helix-config.json', 'super-test/helix-config-head-with-script.json');
      await testRender('head-with-script', 'html');
    });

    it('renders header correctly if head.html is missing', async () => {
      loader.rewrite('super-test/helix-config.json', 'super-test/helix-config-no-head-html.json');
      await testRender('no-head-html', 'html');
    });

    it('renders 404 if content not found', async () => {
      await testRender('not-found', 'html');
    });

    it('can render empty table row', async () => {
      await testRender('empty-table-row', 'main');
    });

    it('renders 404.html if content not found', async () => {
      loader
        .rewrite('404.html', 'super-test/404-test.html')
<<<<<<< HEAD
        .headers('super-test/404-test.html', 'x-amz-meta-x-source-last-modified', 'Wed, 12 Oct 2009 17:50:00 GMT');
=======
        .headers('super-test/404-test.html', 'x-amz-meta-x-source-last-modified', 'Mon, 12 Oct 2022 17:50:00 GMT');
>>>>>>> 6467b952
      const { body, headers } = await testRender('not-found-with-handler', 'html', 404);
      assert.deepStrictEqual(Object.fromEntries(headers.entries()), {
        'content-type': 'text/html; charset=utf-8',
        'last-modified': 'Wed, 12 Oct 2022 17:50:00 GMT',
        'x-surrogate-key': 'OYsA_wfqip5EuBu6 foo-id super-test--helix-pages--adobe_404 super-test--helix-pages--adobe_code',
        'x-error': 'failed to load /not-found-with-handler.md from content-bus: 404',
        'access-control-allow-origin': '*',
        link: '</scripts/scripts.js>; rel=modulepreload; as=script; crossorigin=use-credentials',
      });
      assert.strictEqual(body.trim(), '<html><body>There might be dragons.</body></html>');
    });

    it('renders 404.html if content not found for .plain.html', async () => {
      loader
        .rewrite('super-test/404.html', 'super-test/404-test.html')
<<<<<<< HEAD
        .headers('super-test/404-test.html', 'x-amz-meta-x-source-last-modified', 'Wed, 12 Oct 2009 17:50:00 GMT');
=======
        .headers('super-test/404-test.html', 'x-amz-meta-x-source-last-modified', 'Mon, 12 Oct 2022 17:50:00 GMT');
>>>>>>> 6467b952
      const { body, headers } = await testRender('not-found-with-handler.plain.html', 'html', 404);
      assert.deepStrictEqual(Object.fromEntries(headers.entries()), {
        'content-type': 'text/html; charset=utf-8',
        'last-modified': 'Wed, 12 Oct 2022 17:50:00 GMT',
        'x-surrogate-key': 'OYsA_wfqip5EuBu6 foo-id super-test--helix-pages--adobe_404 super-test--helix-pages--adobe_code',
        'x-error': 'failed to load /not-found-with-handler.md from content-bus: 404',
        'access-control-allow-origin': '*',
      });
      assert.strictEqual(body.trim(), '<html><body>There might be dragons.</body></html>');
    });

    it('renders 404.html if content not found for static html', async () => {
      loader
        .rewrite('super-test/404.html', 'super-test/404-test.html')
<<<<<<< HEAD
        .headers('super-test/404-test.html', 'x-amz-meta-x-source-last-modified', 'Wed, 12 Oct 2009 17:50:00 GMT');
=======
        .headers('super-test/404-test.html', 'x-amz-meta-x-source-last-modified', 'Wed, 12 Oct 2022 17:50:00 GMT');
>>>>>>> 6467b952
      const { body, headers } = await testRender('not-found-with-handler.html', 'html', 404);
      assert.deepStrictEqual(Object.fromEntries(headers.entries()), {
        'content-type': 'text/html; charset=utf-8',
        'last-modified': 'Wed, 12 Oct 2022 17:50:00 GMT',
        'x-error': 'failed to load /not-found-with-handler.html from code-bus: 404',
        'x-surrogate-key': 'ta3V7wR3zlRh1b0E foo-id super-test--helix-pages--adobe_404 super-test--helix-pages--adobe_code',
        link: '</scripts/scripts.js>; rel=modulepreload; as=script; crossorigin=use-credentials',
        'access-control-allow-origin': '*',
      });
      assert.strictEqual(body.trim(), '<html><body>There might be dragons.</body></html>');
    });

    it('renders 404 if helix-config not found', async () => {
      loader.status('super-test/helix-config.json', 404);
      await testRender('no-head-html', 'html', 404);
    });

    it('renders 404 for /index', async () => {
      loader.rewrite('index.md', 'simple.md');
      const { headers, body } = await testRender('index', 'html', 404);
      assert.deepStrictEqual(Object.fromEntries(headers.entries()), {
        'access-control-allow-origin': '*',
        'content-type': 'text/html; charset=utf-8',
        'last-modified': 'Fri, 30 Apr 2021 03:47:18 GMT',
        link: '</scripts/scripts.js>; rel=modulepreload; as=script; crossorigin=use-credentials',
        'x-error': 'request to /index.md not allowed (no-index).',
        'x-surrogate-key': 'FzT3jXtDSYMYOTq1 foo-id super-test--helix-pages--adobe_404 super-test--helix-pages--adobe_code',
      });
      assert.strictEqual(body.trim(), '');
    });

    it('renders 404 for folder mapped not found', async () => {
      const { headers, body } = await testRender(new URL('https://helix-pipeline.com/broken/folder'), 'html', 404);
      assert.deepStrictEqual(Object.fromEntries(headers.entries()), {
        'access-control-allow-origin': '*',
        'content-type': 'text/html; charset=utf-8',
        'last-modified': 'Fri, 30 Apr 2021 03:47:18 GMT',
        link: '</scripts/scripts.js>; rel=modulepreload; as=script; crossorigin=use-credentials',
        'x-error': 'failed to load /not-a-page.md from content-bus: 404',
        'x-surrogate-key': 'gPHXKWdMY_R8KV2Z foo-id super-test--helix-pages--adobe_404 super-test--helix-pages--adobe_code QJqsV4atnOA47sHc',
      });
      assert.strictEqual(body.trim(), '');
    });

    it('renders 400 for invalid helix-config', async () => {
      loader.rewrite('super-test/helix-config.json', 'super-test/helix-config.corrupt');
      await testRender('no-head-html', 'html', 400);
    });

    it('renders 301 for redirect file', async () => {
      loader.headers('one-section.md', 'x-amz-meta-redirect-location', 'https://www.adobe.com');
      const ret = await render(new URL('https://localhost/one-section'), '', 301);
      assert.strictEqual(ret.headers.get('location'), 'https://www.adobe.com');
    });

    it('appends .plain.html in redirects', async () => {
      loader.headers('one-section.md', 'x-amz-meta-redirect-location', '/foo');
      const ret = await render(new URL('https://localhost/one-section'), '.plain', 301);
      assert.strictEqual(ret.headers.get('location'), '/foo.plain.html');
    });

    it('renders redirect for static html (content)', async () => {
      loader.headers('static-content.html', 'x-amz-meta-redirect-location', '/foo');
      const ret = await render(new URL('https://localhost/static-content.html'), '', 301);
      assert.strictEqual(ret.headers.get('location'), '/foo');
    });

    it('respect folder mapping: skip if no config', async () => {
      loader.rewrite('helix-config.json', 'helix-config-no-head.json');
      loader.status('products.md', 404);
      loader.status('generic-product.md', 200);
      await render(new URL('https://helix-pipeline.com/products'), '', 404);
    });

    it('renders redirect for static html (code)', async () => {
      loader.headers('super-test/static.html', 'x-amz-meta-redirect-location', '/foo');
      const ret = await render(new URL('https://localhost/static.html'), '', 301);
      assert.strictEqual(ret.headers.get('location'), '/foo');
    });

    it('respect folder mapping: skip existing resources', async () => {
      loader.status('products.md', 200);
      let resp = await render(new URL('https://helix-pipeline.com/products'), '', 200);
      assert.match(resp.body, /<meta property="og:url" content="https:\/\/www.adobe.com\/products">/);

      loader.status('product1.md', 200);
      resp = await render(new URL('https://helix-pipeline.com/products/product1'), '', 200);
      assert.match(resp.body, /<meta property="og:url" content="https:\/\/www.adobe.com\/products\/product1">/);
    });

    it('respect folder mapping: self and descendents', async () => {
      loader.status('products.md', 404);
      loader.status('generic-product.md', 200);
      let resp = await render(new URL('https://helix-pipeline.com/products'), '', 200);
      assert.match(resp.body, /<meta property="og:url" content="https:\/\/www.adobe.com\/products">/);

      loader.status('product1.md', 404);
      loader.rewrite('generic-product/metadata.json', 'metadata-product.json');
      resp = await render(new URL('https://helix-pipeline.com/products/product1'), '', 200);
      assert.match(resp.body, /<meta property="og:url" content="https:\/\/www.adobe.com\/products\/product1">/);
      assert.match(resp.body, /<title>Product<\/title>/);
      assert.deepStrictEqual(Object.fromEntries(resp.headers.entries()), {
        'access-control-allow-origin': '*',
        'content-type': 'text/html; charset=utf-8',
        'last-modified': 'Fri, 30 Apr 2021 03:47:18 GMT',
        'x-surrogate-key': 'AkcHu8fRFT7HarTR foo-id_metadata super-test--helix-pages--adobe_head foo-id AkcHu8fRFT7HarTR_metadata z8NGXvKB0X5Fzcnd',
        link: '</scripts/scripts.js>; rel=modulepreload; as=script; crossorigin=use-credentials',
      });
    });

    it('respect folder mapping: only descendents', async () => {
      loader.status('articles.md', 404);
      let resp = await render(new URL('https://helix-pipeline.com/articles'), '', 404);
      assert.strictEqual(resp.body, '');

      loader.status('document1.md', 404);
      resp = await render(new URL('https://helix-pipeline.com/articles/document1'), '', 200);
      assert.match(resp.body, /<link rel="canonical" href="https:\/\/www.adobe.com\/articles\/document1">/);
      assert.deepStrictEqual(Object.fromEntries(resp.headers.entries()), {
        'access-control-allow-origin': '*',
        'content-type': 'text/html; charset=utf-8',
        'last-modified': 'Fri, 30 Apr 2021 03:47:18 GMT',
        'x-surrogate-key': 'SCKEB3bkK0hFm4aS foo-id_metadata super-test--helix-pages--adobe_head foo-id SCKEB3bkK0hFm4aS_metadata JHEAK7b1XZvfOJpY',
        link: '</scripts/scripts.js>; rel=modulepreload; as=script; crossorigin=use-credentials',
      });
    });

    it('respect folder mapping: render 404 if mapped missing', async () => {
      loader.status('document1.md', 404);
      loader.status('articles/document1.md', 404);
      loader.status('special/default-article.md', 404);
      loader.rewrite('super-test/404.html', 'super-test/404-test.html');

      const resp = await render(new URL('https://helix-pipeline.com/articles/document1'), '', 404);
      assert.strictEqual(resp.body, '<html><body>There might be dragons.</body></html>\n');
    });

    it('respect folder mapping: load from code-bus', async () => {
      const { status, body, headers } = await render(new URL('https://helix-pipeline.com/app/todos/1'));
      assert.strictEqual(status, 200);
      assert.strictEqual(body.trim(), '<script>alert("hello, world");</script>');
      assert.deepStrictEqual(Object.fromEntries(headers.entries()), {
        'access-control-allow-origin': '*',
        'content-type': 'text/html; charset=utf-8',
        'last-modified': 'Fri, 30 Apr 2021 03:47:18 GMT',
        'x-surrogate-key': 'OjUJ-F2DzRC3rMht super-test--helix-pages--adobe_code',
        link: '</scripts/scripts.js>; rel=modulepreload; as=script; crossorigin=use-credentials',
      });
    });

    it('respect metadata with folder mapping: self and descendents', async () => {
      loader.status('.helix/config-all.json', 404);
      loader
<<<<<<< HEAD
        .headers('generic-product/metadata.json', 'last-modified', 'Thu Nov 07 2024 00:00:00 GMT+0000');
=======
        .headers('generic-product/metadata.json', 'last-modified', 'Thu, 07 Nov 2024 00:00:00 GMT');
>>>>>>> 6467b952

      let resp = await render(new URL('https://helix-pipeline.com/products'));
      assert.strictEqual(resp.status, 200);
      assert.match(resp.body, /<meta name="short-title" content="E">/);
      assert.match(resp.body, /<meta property="og:publisher" content="Adobe">/);
      assert.match(resp.body, /<meta name="keywords" content="Exactomento Mapped Folder">/);

      resp = await render(new URL('https://helix-pipeline.com/products/product1'));
      assert.strictEqual(resp.status, 200);
      assert.match(resp.body, /<meta name="short-title" content="E">/);
      assert.match(resp.body, /<meta property="og:publisher" content="Adobe">/);
      assert.match(resp.body, /<meta name="keywords" content="Exactomento Mapped Folder">/);
      assert.deepStrictEqual(Object.fromEntries(resp.headers.entries()), {
        'content-type': 'text/html; charset=utf-8',
        'last-modified': 'Thu Nov 07 2024 00:00:00 GMT+0000',
        'x-surrogate-key': 'AkcHu8fRFT7HarTR foo-id_metadata super-test--helix-pages--adobe_head foo-id AkcHu8fRFT7HarTR_metadata z8NGXvKB0X5Fzcnd',
      });

      // product2 has a custom last-modified defined in the metadata
      resp = await render(new URL('https://helix-pipeline.com/products/product2'));
      assert.strictEqual(resp.status, 200);
      assert.match(resp.body, /<meta name="short-title" content="E">/);
      assert.match(resp.body, /<meta property="og:publisher" content="Adobe">/);
      assert.match(resp.body, /<meta name="keywords" content="Exactomento Mapped Folder">/);
      assert.deepStrictEqual(Object.fromEntries(resp.headers.entries()), {
        'content-type': 'text/html; charset=utf-8',
        'last-modified': 'Wed, 25 Dec 2024 03:33:33 GMT',
        'x-surrogate-key': 'AkcHu8fRFT7HarTR foo-id_metadata super-test--helix-pages--adobe_head foo-id AkcHu8fRFT7HarTR_metadata G03gAJ9i4zOGySKf',
      });
    });

    it('handles error while loading mapped metadata', async () => {
      loader.status('generic-product/metadata.json', 500);
      await render(new URL('https://helix-pipeline.com/products'), null, 502);
    });

<<<<<<< HEAD
    it('handles error while loading mapped metadata', async () => {
      loader.status('generic-product/metadata.json', 500);
      await render(new URL('https://helix-pipeline.com/products'), null, 502);
    });

=======
>>>>>>> 6467b952
    it('uses last modified from config', async () => {
      loader.status('.helix/config-all.json', 404);
      loader
        .headers('super-test/helix-config.json', 'x-amz-meta-x-source-last-modified', 'Wed, 12 Jan 2022 11:33:01 GMT')
        .headers('index.md', 'x-amz-meta-x-source-last-modified', 'Wed, 12 Jan 2022 10:50:00 GMT')
        .headers('metadata.json', 'x-amz-meta-x-source-last-modified', 'Wed, 12 Jan 2022 09:50:00 GMT');
      const { status, body, headers } = await render(new URL('https://helix-pipeline.com/blog/'));
      assert.strictEqual(status, 200);
      assert.match(body, /<link rel="canonical" href="https:\/\/helix-pipeline\.com\/blog\/">/);
      assert.deepStrictEqual(Object.fromEntries(headers.entries()), {
        'content-type': 'text/html; charset=utf-8',
        'x-surrogate-key': 'o_fNQBWBLWTIfYqV foo-id_metadata super-test--helix-pages--adobe_head foo-id',
        'last-modified': 'Wed, 12 Jan 2022 11:33:01 GMT',
      });
    });

    it.skip('uses last modified from metadata.json', async () => {
      loader.status('.helix/config-all.json', 404);
      loader
        .headers('super-test/helix-config.json', 'x-amz-meta-x-source-last-modified', 'Wed, 12 Oct 2009 11:50:00 GMT')
        .headers('index.md', 'x-amz-meta-x-source-last-modified', 'Wed, 12 Oct 2022 12:50:00 GMT')
        .headers('metadata.json', 'x-amz-meta-x-source-last-modified', 'Wed, 12 Oct 2022 09:33:01 GMT');
      const { status, body, headers } = await render(new URL('https://helix-pipeline.com/blog/'));
      assert.strictEqual(status, 200);
      assert.match(body, /<link rel="canonical" href="https:\/\/helix-pipeline\.com\/blog\/">/);
      assert.deepStrictEqual(Object.fromEntries(headers.entries()), {
        'content-type': 'text/html; charset=utf-8',
        'x-surrogate-key': 'o_fNQBWBLWTIfYqV foo-id_metadata super-test--helix-pages--adobe_head foo-id',
        'last-modified': 'Wed, 12 Oct 2022 12:50:00 GMT',
      });
    });

    it('ignores last modified from metadata.json for plain', async () => {
      loader.status('.helix/config-all.json', 404);
      loader
        .headers('super-test/helix-config.json', 'x-amz-meta-x-source-last-modified', 'Wed, 12 Oct 2009 11:50:00 GMT')
        .headers('one-section.md', 'x-amz-meta-x-source-last-modified', 'Wed, 12 Oct 2022 12:50:00 GMT')
        .headers('metadata.json', 'x-amz-meta-x-source-last-modified', 'Wed, 12 Oct 2022 15:33:01 GMT');
      const { status, body, headers } = await render(new URL('https://helix-pipeline.com/one-section'), '.plain');
      assert.strictEqual(status, 200);
      assert.match(body, /<div>\s*<h1 id="hello">Hello<\/h1>\s*<p>This is the first section.<\/p>\s*<\/div>/);
      assert.deepStrictEqual(Object.fromEntries(headers.entries()), {
        'content-type': 'text/html; charset=utf-8',
        'x-surrogate-key': 'oHjg_WDu20CBS4rD foo-id_metadata super-test--helix-pages--adobe_head foo-id',
        'last-modified': 'Wed, 12 Oct 2022 12:50:00 GMT',
      });
    });

    it('renders static html from the codebus and applies headers', async () => {
      const { status, body, headers } = await render(new URL('https://helix-pipeline.com/static.html'));
      assert.strictEqual(status, 200);
      assert.strictEqual(body, '<html>\n<main>Hello, world.</main>\n</html>\n');
      assert.deepStrictEqual(Object.fromEntries(headers.entries()), {
        'access-control-allow-origin': '*',
        'content-type': 'text/html; charset=utf-8',
        'last-modified': 'Fri, 30 Apr 2021 03:47:18 GMT',
        'x-surrogate-key': 'OhRDjcpvIRqjAeih super-test--helix-pages--adobe_code',
        link: '</scripts/scripts.js>; rel=modulepreload; as=script; crossorigin=use-credentials',
      });
    });
  });
});<|MERGE_RESOLUTION|>--- conflicted
+++ resolved
@@ -369,11 +369,7 @@
     it('renders 404.html if content not found', async () => {
       loader
         .rewrite('404.html', 'super-test/404-test.html')
-<<<<<<< HEAD
-        .headers('super-test/404-test.html', 'x-amz-meta-x-source-last-modified', 'Wed, 12 Oct 2009 17:50:00 GMT');
-=======
         .headers('super-test/404-test.html', 'x-amz-meta-x-source-last-modified', 'Mon, 12 Oct 2022 17:50:00 GMT');
->>>>>>> 6467b952
       const { body, headers } = await testRender('not-found-with-handler', 'html', 404);
       assert.deepStrictEqual(Object.fromEntries(headers.entries()), {
         'content-type': 'text/html; charset=utf-8',
@@ -389,11 +385,7 @@
     it('renders 404.html if content not found for .plain.html', async () => {
       loader
         .rewrite('super-test/404.html', 'super-test/404-test.html')
-<<<<<<< HEAD
-        .headers('super-test/404-test.html', 'x-amz-meta-x-source-last-modified', 'Wed, 12 Oct 2009 17:50:00 GMT');
-=======
         .headers('super-test/404-test.html', 'x-amz-meta-x-source-last-modified', 'Mon, 12 Oct 2022 17:50:00 GMT');
->>>>>>> 6467b952
       const { body, headers } = await testRender('not-found-with-handler.plain.html', 'html', 404);
       assert.deepStrictEqual(Object.fromEntries(headers.entries()), {
         'content-type': 'text/html; charset=utf-8',
@@ -408,11 +400,7 @@
     it('renders 404.html if content not found for static html', async () => {
       loader
         .rewrite('super-test/404.html', 'super-test/404-test.html')
-<<<<<<< HEAD
-        .headers('super-test/404-test.html', 'x-amz-meta-x-source-last-modified', 'Wed, 12 Oct 2009 17:50:00 GMT');
-=======
         .headers('super-test/404-test.html', 'x-amz-meta-x-source-last-modified', 'Wed, 12 Oct 2022 17:50:00 GMT');
->>>>>>> 6467b952
       const { body, headers } = await testRender('not-found-with-handler.html', 'html', 404);
       assert.deepStrictEqual(Object.fromEntries(headers.entries()), {
         'content-type': 'text/html; charset=utf-8',
@@ -566,11 +554,7 @@
     it('respect metadata with folder mapping: self and descendents', async () => {
       loader.status('.helix/config-all.json', 404);
       loader
-<<<<<<< HEAD
-        .headers('generic-product/metadata.json', 'last-modified', 'Thu Nov 07 2024 00:00:00 GMT+0000');
-=======
         .headers('generic-product/metadata.json', 'last-modified', 'Thu, 07 Nov 2024 00:00:00 GMT');
->>>>>>> 6467b952
 
       let resp = await render(new URL('https://helix-pipeline.com/products'));
       assert.strictEqual(resp.status, 200);
@@ -585,7 +569,7 @@
       assert.match(resp.body, /<meta name="keywords" content="Exactomento Mapped Folder">/);
       assert.deepStrictEqual(Object.fromEntries(resp.headers.entries()), {
         'content-type': 'text/html; charset=utf-8',
-        'last-modified': 'Thu Nov 07 2024 00:00:00 GMT+0000',
+        'last-modified': 'Thu, 07 Nov 2024 00:00:00 GMT',
         'x-surrogate-key': 'AkcHu8fRFT7HarTR foo-id_metadata super-test--helix-pages--adobe_head foo-id AkcHu8fRFT7HarTR_metadata z8NGXvKB0X5Fzcnd',
       });
 
@@ -607,14 +591,6 @@
       await render(new URL('https://helix-pipeline.com/products'), null, 502);
     });
 
-<<<<<<< HEAD
-    it('handles error while loading mapped metadata', async () => {
-      loader.status('generic-product/metadata.json', 500);
-      await render(new URL('https://helix-pipeline.com/products'), null, 502);
-    });
-
-=======
->>>>>>> 6467b952
     it('uses last modified from config', async () => {
       loader.status('.helix/config-all.json', 404);
       loader
