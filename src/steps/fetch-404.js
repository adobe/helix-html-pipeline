--- conflicted
+++ resolved
@@ -10,12 +10,8 @@
  * governing permissions and limitations under the License.
  */
 import { extractLastModified, recordLastModified } from '../utils/last-modified.js';
-<<<<<<< HEAD
 import { contentSecurityPolicyOnCode } from './csp.js';
-import { getPathKey } from './set-x-surrogate-key-header.js';
-=======
 import { computeContentPathKey, computeCodePathKey } from './set-x-surrogate-key-header.js';
->>>>>>> e723fe46
 
 /**
  * Loads the 404.html from code-bus and stores it in `res.body`
