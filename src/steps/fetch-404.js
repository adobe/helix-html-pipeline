/*
 * Copyright 2023 Adobe. All rights reserved.
 * This file is licensed to you under the Apache License, Version 2.0 (the "License");
 * you may not use this file except in compliance with the License. You may obtain a copy
 * of the License at http://www.apache.org/licenses/LICENSE-2.0
 *
 * Unless required by applicable law or agreed to in writing, software distributed under
 * the License is distributed on an "AS IS" BASIS, WITHOUT WARRANTIES OR REPRESENTATIONS
 * OF ANY KIND, either express or implied. See the License for the specific language
 * governing permissions and limitations under the License.
 */
<<<<<<< HEAD
import { extractLastModified } from '../utils/last-modified.js';
import { computeContentPathKey, computeCodePathKey } from './set-x-surrogate-key-header.js';
=======
import { extractLastModified, recordLastModified } from '../utils/last-modified.js';
import { getPathKey } from './set-x-surrogate-key-header.js';
>>>>>>> 6762d286

/**
 * Loads the 404.html from code-bus and stores it in `res.body`
 * @type PipelineStep
 * @param {PipelineState} state
 * @param {PipelineRequest} req
 * @param {PipelineResponse} res
 * @returns {Promise<void>}
 */
export default async function fetch404(state, req, res) {
  const {
    owner, repo, ref, contentBusId, partition,
  } = state;
  const ret = await state.s3Loader.getObject('helix-code-bus', `${owner}/${repo}/${ref}/404.html`);
  if (ret.status === 200) {
    // override last-modified if source-last-modified is set
    const lastModified = extractLastModified(ret.headers);
    if (lastModified) {
      recordLastModified(state, res, 'content', lastModified);
    }

    // keep 404 response status
    res.body = ret.body;
    res.headers.set('last-modified', ret.headers.get('last-modified'));
    res.headers.set('content-type', 'text/html; charset=utf-8');
  }

  // set 404 keys in any case
  // always provide code and content keys since a resource could be added later to either bus
  const keys = [];
  // content keys
  // provide either (prefixed) preview or (unprefixed) live content keys
  const contentKeyPrefix = partition === 'preview' ? 'p_' : '';
  keys.push(`${contentKeyPrefix}${await computeContentPathKey(state)}`);
  keys.push(`${contentKeyPrefix}${contentBusId}`);
  if (state.info.unmappedPath) {
    const unmappedPathKey = await computeContentPathKey({
      contentBusId,
      info: { path: state.info.unmappedPath },
    });
    keys.push(`${contentKeyPrefix}${unmappedPathKey}`);
  }
  // code keys
  keys.push(await computeCodePathKey(state));
  keys.push(`${ref}--${repo}--${owner}_404`);
  keys.push(`${ref}--${repo}--${owner}_code`);

  res.headers.set('x-surrogate-key', keys.join(' '));
}<|MERGE_RESOLUTION|>--- conflicted
+++ resolved
@@ -9,13 +9,8 @@
  * OF ANY KIND, either express or implied. See the License for the specific language
  * governing permissions and limitations under the License.
  */
-<<<<<<< HEAD
-import { extractLastModified } from '../utils/last-modified.js';
+import { extractLastModified, recordLastModified } from '../utils/last-modified.js';
 import { computeContentPathKey, computeCodePathKey } from './set-x-surrogate-key-header.js';
-=======
-import { extractLastModified, recordLastModified } from '../utils/last-modified.js';
-import { getPathKey } from './set-x-surrogate-key-header.js';
->>>>>>> 6762d286
 
 /**
  * Loads the 404.html from code-bus and stores it in `res.body`
