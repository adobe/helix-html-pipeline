/*
 * Copyright 2022 Adobe. All rights reserved.
 * This file is licensed to you under the Apache License, Version 2.0 (the "License");
 * you may not use this file except in compliance with the License. You may obtain a copy
 * of the License at http://www.apache.org/licenses/LICENSE-2.0
 *
 * Unless required by applicable law or agreed to in writing, software distributed under
 * the License is distributed on an "AS IS" BASIS, WITHOUT WARRANTIES OR REPRESENTATIONS
 * OF ANY KIND, either express or implied. See the License for the specific language
 * governing permissions and limitations under the License.
 */
<<<<<<< HEAD
import { extractLastModified, updateLastModified } from '../utils/last-modified.js';
import { computeContentPathKey, computeCodePathKey } from './set-x-surrogate-key-header.js';
=======
import { computeSurrogateKey } from '@adobe/helix-shared-utils';
import { extractLastModified, recordLastModified } from '../utils/last-modified.js';
>>>>>>> 6762d286

/**
 * Loads the content from either the content-bus or code-bus and stores it in `state.content`
 * @type PipelineStep
 * @param {PipelineState} state
 * @param {PipelineRequest} req
 * @param {PipelineResponse} res
 * @returns {Promise<void>}
 */
export default async function fetchContent(state, req, res) {
  const {
    log, contentBusId, info, partition, owner, repo, ref,
  } = state;
  const isCode = state.content.sourceBus === 'code';
  const key = isCode
    ? `${owner}/${repo}/${ref}${info.resourcePath}`
    : `${contentBusId}/${partition}${info.resourcePath}`;
  const bucketId = isCode ? 'helix-code-bus' : 'helix-content-bus';

  const ret = await state.s3Loader.getObject(bucketId, key);

  // check for redirect
  let redirectLocation = ret.headers.get('x-amz-meta-redirect-location');
  if (redirectLocation) {
    res.status = 301;
    res.body = '';
    if (redirectLocation.startsWith('/') && info.selector === 'plain') {
      redirectLocation += '.plain.html';
    }
    res.headers.set('location', redirectLocation);
    const keys = [];
    if (isCode) {
      keys.push(await computeCodePathKey(state));
      keys.push(`${ref}--${repo}--${owner}_code`);
    } else {
      // provide either (prefixed) preview or (unprefixed) live content keys
      const contentKeyPrefix = partition === 'preview' ? 'p_' : '';
      keys.push(`${contentKeyPrefix}${await computeContentPathKey(state)}`);
      keys.push(`${contentKeyPrefix}${contentBusId}`);
    }
    res.headers.set('x-surrogate-key', keys.join(' '));
    res.error = 'moved';
    return;
  }

  if (ret.status === 200) {
    res.status = 200;
    delete res.error;
    state.content.data = ret.body;

    // store extra source location if present
    state.content.sourceLocation = ret.headers.get('x-amz-meta-x-source-location');
    log.info(`source-location: ${state.content.sourceLocation}`);

    recordLastModified(state, res, 'content', extractLastModified(ret.headers));

    // reject requests to /index *after* checking for redirects
    // (https://github.com/adobe/helix-pipeline-service/issues/290)
    if (state.info.originalFilename === 'index') {
      res.status = 404;
      res.error = `request to ${info.resourcePath} not allowed (no-index).`;
    }
  } else {
    // keep 404, but propagate others as 502
    res.status = ret.status === 404 ? 404 : 502;
    res.error = `failed to load ${info.resourcePath} from ${state.content.sourceBus}-bus: ${ret.status}`;
  }
}<|MERGE_RESOLUTION|>--- conflicted
+++ resolved
@@ -9,13 +9,8 @@
  * OF ANY KIND, either express or implied. See the License for the specific language
  * governing permissions and limitations under the License.
  */
-<<<<<<< HEAD
-import { extractLastModified, updateLastModified } from '../utils/last-modified.js';
 import { computeContentPathKey, computeCodePathKey } from './set-x-surrogate-key-header.js';
-=======
-import { computeSurrogateKey } from '@adobe/helix-shared-utils';
 import { extractLastModified, recordLastModified } from '../utils/last-modified.js';
->>>>>>> 6762d286
 
 /**
  * Loads the content from either the content-bus or code-bus and stores it in `state.content`
