{
  "name": "@adobe/helix-html-pipeline",
  "version": "3.11.18",
  "description": "Helix HTML Pipeline",
  "main": "src/index.js",
  "types": "src/index.d.ts",
  "type": "module",
  "imports": {
    "#crypto": {
      "node": "./src/utils/crypto.node.js",
      "browser": "./src/utils/crypto.worker.js",
      "worker": "./src/utils/crypto.worker.js"
    }
  },
  "scripts": {
    "test": "c8 mocha",
    "lint": "eslint .",
    "semantic-release": "semantic-release",
    "prepare": "husky install"
  },
  "repository": {
    "type": "git",
    "url": "https://github.com/adobe/helix-html-pipeline"
  },
  "author": "",
  "license": "Apache-2.0",
  "bugs": {
    "url": "https://github.com/adobe/helix-html-pipeline/issues"
  },
  "homepage": "https://github.com/adobe/helix-html-pipeline#readme",
  "mocha": {
    "require": "test/setup-env.js",
    "recursive": "true",
    "reporter": "mocha-multi-reporters",
    "reporter-options": "configFile=.mocha-multi.json",
    "loader": "esmock"
  },
  "engines": {
    "node": ">=16.x"
  },
  "dependencies": {
    "@adobe/helix-markdown-support": "6.1.3",
    "@adobe/helix-shared-utils": "3.0.0",
    "@adobe/mdast-util-gridtables": "2.0.0",
    "@adobe/remark-gridtables": "1.0.4",
    "cookie": "0.5.0",
    "github-slugger": "2.0.0",
    "hast-util-raw": "8.0.0",
    "hast-util-select": "5.0.5",
    "hast-util-to-html": "8.0.4",
    "hast-util-to-string": "2.0.0",
    "hastscript": "7.2.0",
    "jose": "4.14.4",
    "mdast-util-to-hast": "12.3.0",
    "mdast-util-to-string": "4.0.0",
    "mime": "3.0.0",
    "rehype-format": "4.0.1",
    "rehype-parse": "8.0.4",
    "remark-parse": "10.0.2",
    "strip-markdown": "5.0.1",
    "unified": "10.1.2",
    "unist-util-map": "4.0.0",
    "unist-util-remove": "4.0.0",
    "unist-util-remove-position": "5.0.0",
    "unist-util-select": "5.0.0",
    "unist-util-visit": "5.0.0",
    "unist-util-visit-parents": "6.0.1"
  },
  "devDependencies": {
    "@adobe/eslint-config-helix": "2.0.2",
    "@markedjs/html-differ": "4.0.2",
    "@semantic-release/changelog": "6.0.3",
    "@semantic-release/git": "10.0.1",
    "@semantic-release/npm": "10.0.4",
    "c8": "8.0.0",
    "eslint": "8.44.0",
    "eslint-import-resolver-exports": "1.0.0-beta.5",
    "eslint-plugin-header": "3.1.1",
    "eslint-plugin-import": "2.27.5",
    "esmock": "2.3.1",
    "husky": "8.0.3",
    "js-yaml": "4.1.0",
    "jsdom": "22.1.0",
    "junit-report-builder": "3.0.1",
    "lint-staged": "13.2.3",
    "mocha": "10.2.0",
    "mocha-multi-reporters": "1.5.1",
<<<<<<< HEAD
    "semantic-release": "21.0.6"
=======
    "remark-gfm": "3.0.1",
    "semantic-release": "21.0.7"
>>>>>>> eb52f11c
  },
  "lint-staged": {
    "*.js": "eslint",
    "*.cjs": "eslint"
  }
}<|MERGE_RESOLUTION|>--- conflicted
+++ resolved
@@ -85,12 +85,7 @@
     "lint-staged": "13.2.3",
     "mocha": "10.2.0",
     "mocha-multi-reporters": "1.5.1",
-<<<<<<< HEAD
-    "semantic-release": "21.0.6"
-=======
-    "remark-gfm": "3.0.1",
     "semantic-release": "21.0.7"
->>>>>>> eb52f11c
   },
   "lint-staged": {
     "*.js": "eslint",
