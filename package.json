{
  "name": "@adobe/helix-html-pipeline",
  "version": "6.18.3",
  "description": "Helix HTML Pipeline",
  "main": "src/index.js",
  "types": "src/index.d.ts",
  "type": "module",
  "imports": {
    "#crypto": {
      "node": "./src/utils/crypto.node.js",
      "browser": "./src/utils/crypto.worker.js",
      "worker": "./src/utils/crypto.worker.js"
    }
  },
  "scripts": {
    "test": "c8 mocha",
    "lint": "eslint .",
    "semantic-release": "semantic-release",
    "semantic-release-dry": "semantic-release --dry-run --branches $CI_BRANCH",
    "prepare": "husky"
  },
  "repository": {
    "type": "git",
    "url": "https://github.com/adobe/helix-html-pipeline"
  },
  "author": "",
  "license": "Apache-2.0",
  "bugs": {
    "url": "https://github.com/adobe/helix-html-pipeline/issues"
  },
  "homepage": "https://github.com/adobe/helix-html-pipeline#readme",
  "mocha": {
    "require": [
      "test/setup-env.js",
      "mocha-suppress-logs"
    ],
    "recursive": "true",
    "reporter": "mocha-multi-reporters",
    "reporter-options": "configFile=.mocha-multi.json"
  },
  "engines": {
    "node": ">=16.x"
  },
  "dependencies": {
    "@adobe/helix-markdown-support": "7.1.10",
    "@adobe/helix-shared-utils": "3.0.2",
    "@adobe/mdast-util-gridtables": "4.0.9",
    "@adobe/remark-gridtables": "3.0.9",
    "github-slugger": "2.0.0",
    "hast-util-raw": "9.1.0",
    "hast-util-select": "6.0.3",
    "hast-util-to-html": "9.0.4",
    "hast-util-to-string": "3.0.1",
    "hastscript": "9.0.0",
    "lodash.escape": "4.0.1",
    "mdast-util-to-hast": "13.2.0",
    "mdast-util-to-string": "4.0.0",
<<<<<<< HEAD
    "micromark-util-subtokenize": "2.0.3",
    "mime": "4.0.4",
    "parse5-html-rewriting-stream": "7.0.0",
=======
    "micromark-util-subtokenize": "2.0.4",
    "mime": "4.0.6",
>>>>>>> e723fe46
    "rehype-format": "5.0.1",
    "rehype-parse": "9.0.1",
    "remark-parse": "11.0.0",
    "strip-markdown": "6.0.0",
    "unified": "11.0.5",
    "unist-util-map": "4.0.0",
    "unist-util-remove": "4.0.0",
    "unist-util-remove-position": "5.0.0",
    "unist-util-select": "5.1.0",
    "unist-util-visit": "5.0.0",
    "unist-util-visit-parents": "6.0.1"
  },
  "devDependencies": {
    "@adobe/eslint-config-helix": "2.0.9",
    "@markedjs/html-differ": "5.0.1",
    "@semantic-release/changelog": "6.0.3",
    "@semantic-release/git": "10.0.1",
    "@semantic-release/npm": "12.0.1",
    "c8": "10.1.3",
    "eslint": "8.57.1",
    "eslint-import-resolver-exports": "1.0.0-beta.5",
    "eslint-plugin-header": "3.1.1",
    "eslint-plugin-import": "2.31.0",
    "esmock": "2.7.0",
    "husky": "9.1.7",
    "js-yaml": "4.1.0",
    "jsdom": "26.0.0",
    "junit-report-builder": "5.1.1",
    "lint-staged": "15.4.3",
    "mocha": "11.1.0",
    "mocha-multi-reporters": "1.5.1",
    "mocha-suppress-logs": "0.5.1",
    "semantic-release": "24.2.2"
  },
  "lint-staged": {
    "*.js": "eslint",
    "*.cjs": "eslint"
  }
}<|MERGE_RESOLUTION|>--- conflicted
+++ resolved
@@ -55,14 +55,9 @@
     "lodash.escape": "4.0.1",
     "mdast-util-to-hast": "13.2.0",
     "mdast-util-to-string": "4.0.0",
-<<<<<<< HEAD
-    "micromark-util-subtokenize": "2.0.3",
-    "mime": "4.0.4",
-    "parse5-html-rewriting-stream": "7.0.0",
-=======
     "micromark-util-subtokenize": "2.0.4",
     "mime": "4.0.6",
->>>>>>> e723fe46
+    "parse5-html-rewriting-stream": "7.0.0",
     "rehype-format": "5.0.1",
     "rehype-parse": "9.0.1",
     "remark-parse": "11.0.0",
